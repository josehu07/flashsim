--- conflicted
+++ resolved
@@ -14,11 +14,8 @@
 using namespace ssd;
 
 #define GARBAGEPATH "/home/silverwolf/garbage"
-<<<<<<< HEAD
-=======
 
 double timings = 0.0;
->>>>>>> a304a97e
 
 double do_seq(Ssd *ssd, event_type type, void *test, unsigned int file_size)
 {
